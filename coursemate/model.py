--- conflicted
+++ resolved
@@ -109,7 +109,88 @@
         return tuple(self.index_to_course[i] for i in _results)
 
 
-<<<<<<< HEAD
+class ItemBasedCF:
+    def __init__(self, course_set: pd.DataFrame):
+        self.course_similarity_matrix = None
+        self.course_set = course_set
+
+    def fit(self, training_data: pd.DataFrame):
+        # Creating a user-item matrix
+        user_item_matrix = training_data.pivot_table(index='reviewers', columns='course_id', values='rating')
+        user_item_matrix_filled = user_item_matrix.fillna(0)
+
+        # using cosine similarity for courses
+        similarity_matrix = cosine_similarity(user_item_matrix_filled.T)
+        np.fill_diagonal(similarity_matrix, 0)
+        self.course_similarity_matrix = pd.DataFrame(similarity_matrix, index=user_item_matrix.columns, columns=user_item_matrix.columns)
+
+    def recommend(self, prev_courses: tuple, k: int = 5):
+        return self.generate_recommendations(prev_courses, k)
+
+    def generate_recommendations(self, prev_courses, k):
+        if not prev_courses or not isinstance(prev_courses, (list, tuple)):
+            return []
+
+        # Ensure prev_courses is a list...
+        prev_courses = list(prev_courses) 
+
+        # Safely calculate mean similarities
+        try:
+            course_similarities = self.course_similarity_matrix.loc[prev_courses]
+            recommended_courses = course_similarities.mean(axis=0).sort_values(ascending=False)
+        except KeyError:  # Handling case where prev_courses are not in the similarity matrix
+            return []
+
+        # Excluding courses already taken by the user
+        recommended_courses = recommended_courses[~recommended_courses.index.isin(prev_courses)]
+
+        return recommended_courses.head(k).index.tolist()
+
+
+class UserBasedCF(RecommenderModel):
+    def __init__(self):
+        self.user_similarity_matrix = None
+        self.train_ratings = None  # Store training data here
+
+    def fit(self, training_data: pd.DataFrame):
+        # Store the training data
+        self.train_ratings = training_data
+        # Create a user-item matrix
+        user_item_matrix = self.create_user_item_matrix(training_data)
+        # Calculate the similarity matrix
+        self.user_similarity_matrix = self.calculate_similarity(user_item_matrix)
+
+    def create_user_item_matrix(self, training_data):
+        # Pivot table to create a matrix of users and courses with ratings as values
+        user_item_matrix = training_data.pivot_table(index='reviewers', columns='course_id', values='rating')
+        user_item_matrix = user_item_matrix.fillna(0)
+        return user_item_matrix
+
+    def calculate_similarity(self, user_item_matrix):
+        # Use cosine similarity
+        from sklearn.metrics.pairwise import cosine_similarity
+        similarity_matrix = cosine_similarity(user_item_matrix)
+        np.fill_diagonal(similarity_matrix, 0)
+        return pd.DataFrame(similarity_matrix, index=user_item_matrix.index, columns=user_item_matrix.index)
+
+    def recommend(self, user_id, k: int = 5):
+        recommendations = self.generate_recommendations(user_id, k)
+        return recommendations
+
+    def generate_recommendations(self, user_id, k):
+        # Get the top similar users
+        similar_users = self.user_similarity_matrix.loc[user_id].sort_values(ascending=False).head(k).index
+
+        # Filter the training data to only include ratings from similar users
+        similar_users_ratings = self.train_ratings[self.train_ratings['reviewers'].isin(similar_users)]
+
+        # Aggregate these ratings to get an average rating for each course
+        aggregated_ratings = similar_users_ratings.groupby('course_id')['rating'].mean().sort_values(ascending=False)
+
+        # Get top-k recommendations (courses with the highest average rating)
+        top_k_courses = aggregated_ratings.head(k).index.tolist()
+        return top_k_courses
+
 class ContentBasedModel(RecommenderModel):
     def __init__(
         self,
@@ -117,92 +198,6 @@
         Vectorizer: Union[TfidfVectorizer, CountVectorizer] = TfidfVectorizer,
         n_features: int = 10000,
     ):
-=======
-class ItemBasedCF:
-    def __init__(self, course_set: pd.DataFrame):
-        self.course_similarity_matrix = None
-        self.course_set = course_set
-
-    def fit(self, training_data: pd.DataFrame):
-        # Creating a user-item matrix
-        user_item_matrix = training_data.pivot_table(index='reviewers', columns='course_id', values='rating')
-        user_item_matrix_filled = user_item_matrix.fillna(0)
-
-        # using cosine similarity for courses
-        similarity_matrix = cosine_similarity(user_item_matrix_filled.T)
-        np.fill_diagonal(similarity_matrix, 0)
-        self.course_similarity_matrix = pd.DataFrame(similarity_matrix, index=user_item_matrix.columns, columns=user_item_matrix.columns)
-
-    def recommend(self, prev_courses: tuple, k: int = 5):
-        return self.generate_recommendations(prev_courses, k)
-
-    def generate_recommendations(self, prev_courses, k):
-        if not prev_courses or not isinstance(prev_courses, (list, tuple)):
-            return []
-
-        # Ensure prev_courses is a list...
-        prev_courses = list(prev_courses) 
-
-        # Safely calculate mean similarities
-        try:
-            course_similarities = self.course_similarity_matrix.loc[prev_courses]
-            recommended_courses = course_similarities.mean(axis=0).sort_values(ascending=False)
-        except KeyError:  # Handling case where prev_courses are not in the similarity matrix
-            return []
-
-        # Excluding courses already taken by the user
-        recommended_courses = recommended_courses[~recommended_courses.index.isin(prev_courses)]
-
-        return recommended_courses.head(k).index.tolist()
-
-
-class UserBasedCF(RecommenderModel):
-    def __init__(self):
-        self.user_similarity_matrix = None
-        self.train_ratings = None  # Store training data here
-
-    def fit(self, training_data: pd.DataFrame):
-        # Store the training data
-        self.train_ratings = training_data
-        # Create a user-item matrix
-        user_item_matrix = self.create_user_item_matrix(training_data)
-        # Calculate the similarity matrix
-        self.user_similarity_matrix = self.calculate_similarity(user_item_matrix)
-
-    def create_user_item_matrix(self, training_data):
-        # Pivot table to create a matrix of users and courses with ratings as values
-        user_item_matrix = training_data.pivot_table(index='reviewers', columns='course_id', values='rating')
-        user_item_matrix = user_item_matrix.fillna(0)
-        return user_item_matrix
-
-    def calculate_similarity(self, user_item_matrix):
-        # Use cosine similarity
-        from sklearn.metrics.pairwise import cosine_similarity
-        similarity_matrix = cosine_similarity(user_item_matrix)
-        np.fill_diagonal(similarity_matrix, 0)
-        return pd.DataFrame(similarity_matrix, index=user_item_matrix.index, columns=user_item_matrix.index)
-
-    def recommend(self, user_id, k: int = 5):
-        recommendations = self.generate_recommendations(user_id, k)
-        return recommendations
-
-    def generate_recommendations(self, user_id, k):
-        # Get the top similar users
-        similar_users = self.user_similarity_matrix.loc[user_id].sort_values(ascending=False).head(k).index
-
-        # Filter the training data to only include ratings from similar users
-        similar_users_ratings = self.train_ratings[self.train_ratings['reviewers'].isin(similar_users)]
-
-        # Aggregate these ratings to get an average rating for each course
-        aggregated_ratings = similar_users_ratings.groupby('course_id')['rating'].mean().sort_values(ascending=False)
-
-        # Get top-k recommendations (courses with the highest average rating)
-        top_k_courses = aggregated_ratings.head(k).index.tolist()
-        return top_k_courses
-
-class Content_Based(RecommenderModel):
-    def __init__(self, cutoff: int, course_set: pd.DataFrame, Vectorizer, n_features):
->>>>>>> da324724
         """
         Initializes the Content Based recommender model.
 
